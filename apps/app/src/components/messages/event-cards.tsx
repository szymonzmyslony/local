import { useState } from "react";
import { Button } from "@shared/ui";
<<<<<<< HEAD
import type { SavedEventCard } from "../../types/chat-state"; // was SavedEventCard from "../../types/tool-results";
=======
import { ArrowUpRight } from "lucide-react";
import type { EventMatchItem } from "../../types/tool-results";
>>>>>>> 852a5bf1

interface EventCardsProps {
  events: SavedEventCard[];
  onSaveToZine?: (event: SavedEventCard) => void;
}

export function EventCards({ events, onSaveToZine }: EventCardsProps) {
  if (events.length === 0) {
    return null;
  }

  const limitedEvents = events.slice(0, 5);

  return (
    <div className="w-full">
      <div className="flex gap-3 overflow-x-auto pb-3 -mx-4 px-4 items-stretch">
        {limitedEvents.map((event) => (
          <EventCard
            key={event.event_id}
            event={event}
            onSaveToZine={onSaveToZine}
          />
        ))}
      </div>
      {events.length > 5 && (
        <p className="text-[10px] text-slate-400 text-center mt-1.5">
          Showing top 5 of {events.length} results
        </p>
      )}
    </div>
  );
}

interface EventCardProps {
  event: SavedEventCard;
  onSaveToZine?: (event: SavedEventCard) => void;
}

function EventCard({ event, onSaveToZine }: EventCardProps) {
  const [isExpanded, setIsExpanded] = useState(false);

  // Cast gallery from Json to proper type
  const gallery = event.gallery as unknown as { name?: string; main_url?: string; normalized_main_url?: string } | null;

  const locationLabel =
    gallery?.name ??
    gallery?.normalized_main_url ??
    gallery?.main_url ??
    null;

  const description =
    event.description ?? "No description available for this event.";

  const primaryLink = gallery?.main_url ?? null;
  const needsTruncation = description.length > 200;

  return (
    <div className="flex-shrink-0 w-[340px] h-[360px] flex flex-col rounded-xl p-6 bg-gradient-to-br from-[#f8faff] to-[#ecefff] shadow-sm hover:shadow-md transition-all duration-200">
      <div className="flex-1">
        <h2 className="text-lg font-semibold text-primary font-heading">
          {event.title}
        </h2>

        {locationLabel && primaryLink && (
          <a
            href={primaryLink}
            target="_blank"
            rel="noopener noreferrer"
            className="flex items-center gap-1 text-xs text-text-secondary hover:text-text-primary mt-1 transition"
          >
            {locationLabel}
            <ArrowUpRight className="w-3.5 h-3.5" />
          </a>
        )}

        <div className="mt-3">
          <p
            className={`text-xs text-text-secondary leading-relaxed ${
              !isExpanded && needsTruncation ? "line-clamp-6" : ""
            }`}
          >
            {description}
          </p>
          {needsTruncation && (
            <button
              onClick={() => setIsExpanded(!isExpanded)}
              className="text-xs text-text-tertiary hover:text-text-primary mt-1 font-medium"
            >
              {isExpanded ? "read less" : "read more"}
            </button>
          )}
        </div>
      </div>

      <div className="flex gap-2 mt-4">
        <Button
          onClick={() => {
            if (onSaveToZine) {
              onSaveToZine(event);
            }
          }}
          disabled={!onSaveToZine}
          variant="outline"
          size="sm"
          className="px-3 py-1 text-xs font-medium border-primary text-primary rounded-md hover:bg-primary/10 transition disabled:opacity-50"
        >
          Save
        </Button>
        <Button
          onClick={() => {
            // TODO: Implement share as image functionality
          }}
          variant="primary"
          size="sm"
          className="px-3 py-1 text-xs font-medium bg-primary text-primary-foreground rounded-md hover:bg-primary-dark transition"
        >
          Share
        </Button>
      </div>
    </div>
  );
}<|MERGE_RESOLUTION|>--- conflicted
+++ resolved
@@ -1,11 +1,7 @@
 import { useState } from "react";
 import { Button } from "@shared/ui";
-<<<<<<< HEAD
-import type { SavedEventCard } from "../../types/chat-state"; // was SavedEventCard from "../../types/tool-results";
-=======
 import { ArrowUpRight } from "lucide-react";
-import type { EventMatchItem } from "../../types/tool-results";
->>>>>>> 852a5bf1
+import { SavedEventCard } from "@/types/chat-state";
 
 interface EventCardsProps {
   events: SavedEventCard[];
@@ -83,9 +79,8 @@
 
         <div className="mt-3">
           <p
-            className={`text-xs text-text-secondary leading-relaxed ${
-              !isExpanded && needsTruncation ? "line-clamp-6" : ""
-            }`}
+            className={`text-xs text-text-secondary leading-relaxed ${!isExpanded && needsTruncation ? "line-clamp-6" : ""
+              }`}
           >
             {description}
           </p>
